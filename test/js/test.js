--- conflicted
+++ resolved
@@ -158,17 +158,12 @@
     }, function(error, response, body) {
     // Don't print non-ASCII characters (like DER-encoded cert) to the terminal
     if (body && !body.toString().match(/[^\x00-\x7F]/)) {
-<<<<<<< HEAD
-      var parsed = JSON.parse(body);
-      console.log(JSON.stringify(parsed, null, 2).cyan);
-=======
       try {
         var parsed = JSON.parse(body);
         console.log(JSON.stringify(parsed, null, 2).cyan);
       } catch (e) {
         console.log(body.toString().cyan);
       }
->>>>>>> 916d506a
     }
     callback(error, response, body)
   });
